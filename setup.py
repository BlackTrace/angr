--- conflicted
+++ resolved
@@ -2,11 +2,7 @@
 
 setup(
     name='angr',
-<<<<<<< HEAD
-    version='4.5.10.14',
-=======
     version='4.5.10.15',
->>>>>>> e21ef996
     description='The next-generation binary analysis platform from UC Santa Barbara\'s Seclab!',
     packages=['angr', 'angr.surveyors', 'angr.analyses'],
     install_requires=[
