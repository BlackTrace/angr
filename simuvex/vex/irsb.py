--- conflicted
+++ resolved
@@ -147,7 +147,6 @@
     # It returns a final state, last imark, and a list of SimIRStmts
     def _handle_statements(self):
         # Translate all statements until something errors out
-<<<<<<< HEAD
         stmts = self.irsb.statements()
 
         skip_stmts = 0
@@ -162,9 +161,6 @@
                     break
 
         for stmt_idx, stmt in enumerate(stmts):
-=======
-        for stmt_idx,stmt in enumerate(self.irsb.statements):
->>>>>>> ac37cc2c
             if self.last_stmt is not None and stmt_idx > self.last_stmt:
                 l.debug("%s stopping analysis at statment %d.", self, self.last_stmt)
                 break
